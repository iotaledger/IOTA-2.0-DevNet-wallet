{
    "name": "iota-devnet-wallet",
    "description": "IOTA 2.0 DevNet Wallet",
    "version": "0.7.0",
    "author": "Martyn Janes <martyn.janes@iota.org>",
    "repository": {
        "type": "git",
        "url": "https://github.com/iotaledger/pollen-wallet.git"
    },
    "license": "MIT",
    "dependencies": {
        "@craco/craco": "^6.1.2",
        "@electron/remote": "^1.1.0",
        "blakejs": "^1.1.0",
        "classnames": "^2.3.1",
        "electron-is-dev": "^2.0.0",
        "electron-window-state": "^5.0.3",
        "moment": "^2.29.1",
        "node-fetch": "^2.6.1",
        "react": "^16.14.0",
        "react-dom": "^16.14.0",
        "react-icons": "^3.11.0",
        "react-router-dom": "^5.1.2",
        "react-scripts": "^4.0.3",
        "tweetnacl": "^1.0.3"
    },
    "engines": {
        "node": "16.x.x"
    },
    "scripts": {
        "start": "cross-env PORT=3001 craco start",
        "lint": "eslint src --ext .tsx,.ts",
        "build": "craco build",
        "test": "craco test",
        "eject": "react-scripts eject",
        "sass-lint": "sass-lint -v -c ./.sass-lint.yml",
        "start-electron": "concurrently \"cross-env BROWSER=none npm run start\" \"wait-on http://localhost:3001 && electron .\"",
        "package": "npm run build && electron-builder",
        "package-win": "electron-builder --win --x64 --publish=never",
        "package-mac": "electron-builder --mac --x64 --publish=never",
        "package-linux": "electron-builder --linux --x64 --publish=never"
    },
    "browserslist": [
        ">0.2%",
        "not dead",
        "not ie <= 11",
        "not op_mini all"
    ],
    "devDependencies": {
        "@types/classnames": "^2.3.1",
        "@types/jest": "^26.0.23",
        "@types/node": "^14.14.45",
        "@types/node-fetch": "^2.5.10",
        "@types/react": "^16.14.6",
        "@types/react-dom": "^16.9.13",
        "@types/react-router-dom": "^5.1.7",
        "concurrently": "^5.3.0",
        "cross-env": "^7.0.3",
        "electron": "^12.0.7",
        "electron-builder": "^22.11.4",
        "electron-notarize": "^1.0.0",
        "husky": "^6.0.0",
        "node-sass": "^6.0.0",
        "sass-lint": "^1.13.1",
        "typescript": "^3.9.9",
        "wait-on": "^5.3.0"
    },
    "husky": {
        "hooks": {
            "pre-commit": "npm run lint"
        }
    },
    "homepage": "./",
    "main": "./public/electron.js",
    "build": {
        "productName": "IOTA 2.0 DevNet Wallet",
        "artifactName": "iota-devnet-wallet-${version}.${ext}",
        "copyright": "IOTA Foundation",
        "directories": {
            "output": "./out"
        },
        "files": [
            "package.json",
            "!build/**/*.map",
            "!node_modules",
            "node_modules/@electron",
            "node_modules/electron-is-dev/**/*.js",
            "node_modules/electron-window-state/**/*.js",
            "node_modules/jsonfile/**/*.js",
            "node_modules/mkdirp/**/*.js",
            "node_modules/blakejs/**/*.js"
        ],
<<<<<<< HEAD
        "appId": "org.iota.devnet-wallet",
=======
        "appId": "org.iota.pollen-wallet",
        "afterSign": "./scripts/notarize.macos.js",
>>>>>>> 6ade56fa
        "win": {
            "icon": "./public/logo.png"
        },
        "mac": {
            "entitlements": "./entitlements.mac.plist",
            "entitlementsInherit": "./entitlements.mac.plist",
            "hardenedRuntime": true,
            "gatekeeperAssess": false,
            "asarUnpack": [
                "**/*.node"
            ]
        },
        "dmg": {
            "title": "${productName}",
            "sign": false
        }
    }
}<|MERGE_RESOLUTION|>--- conflicted
+++ resolved
@@ -90,12 +90,8 @@
             "node_modules/mkdirp/**/*.js",
             "node_modules/blakejs/**/*.js"
         ],
-<<<<<<< HEAD
         "appId": "org.iota.devnet-wallet",
-=======
-        "appId": "org.iota.pollen-wallet",
         "afterSign": "./scripts/notarize.macos.js",
->>>>>>> 6ade56fa
         "win": {
             "icon": "./public/logo.png"
         },
